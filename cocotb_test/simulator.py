--- conflicted
+++ resolved
@@ -594,7 +594,6 @@
         do_file.write(do_script.encode())
         do_file.close()
         # print(do_script)
-<<<<<<< HEAD
 
         return [["vsimsa"] + ["-do"] + ["do"] + [do_file.name]]
 
@@ -662,73 +661,4 @@
         if not self.compile_only:
             cmd.append([out_file])
 
-=======
-
-        return [["vsimsa"] + ["-do"] + ["do"] + [do_file.name]]
-
-
-class Verilator(Simulator):
-    def __init__(self, *argv, **kwargs):
-        super(Verilator, self).__init__(*argv, **kwargs)
-
-        if self.vhdl_sources:
-            raise ValueError("This simulator does not support VHDL")
-
-    def get_include_commands(self, includes):
-        include_cmd = []
-        for dir in includes:
-            include_cmd.append("-I" + dir)
-
-        return include_cmd
-
-    def get_define_commands(self, defines):
-        defines_cmd = []
-        for define in defines:
-            defines_cmd.append("-D" + define)
-
-        return defines_cmd
-
-    def build_command(self):
-
-        cmd = []
-
-        out_file = os.path.join(self.sim_dir, self.toplevel)
-        verilator_cpp = os.path.join(os.path.dirname(os.path.dirname(self.lib_dir)), "share", "verilator.cpp")
-        verilator_exec = find_executable("verilator")
-        if verilator_exec is None:
-            raise ValueError("Verilator executable not found.")
-
-        cmd.append(
-            [
-                "perl",
-                verilator_exec,
-                "-cc",
-                "--exe",
-                "-Mdir",
-                self.sim_dir,
-                "-DCOCOTB_SIM=1",
-                "--top-module",
-                self.toplevel,
-                "--vpi",
-                "--public-flat-rw",
-                "--prefix",
-                "Vtop",
-                "-o",
-                self.toplevel,
-                "-LDFLAGS",
-                "-Wl,-rpath,{LIB_DIR} -L{LIB_DIR} -lvpi".format(LIB_DIR=self.lib_dir)
-            ]
-            + self.compile_args
-            + self.get_define_commands(self.defines)
-            + self.get_include_commands(self.includes)
-            + [verilator_cpp]
-            + self.verilog_sources
-        )
-
-        cmd.append(["make", "-C", self.sim_dir, "-f", "Vtop.mk"])
-
-        if not self.compile_only:
-            cmd.append([out_file])
-
->>>>>>> 8ddb4503
         return cmd